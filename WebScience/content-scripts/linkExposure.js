--- conflicted
+++ resolved
@@ -47,7 +47,6 @@
   });
 }
 
-<<<<<<< HEAD
 // TODO : matching for urls must be done prior to regular expression matching
 
 function fb_decode(url) {
@@ -63,13 +62,6 @@
 // TODO add logic to handle link presentation/redirection quirks, including:
 // * Facebook - e.g., https://l.facebook.com/l.php?u=... this should be
 //   straightforward, just parsing the URL out of a parameter
-=======
-// TODO add logic to handle platform link shims, shorteners, and other services,
-// including:
-// * Facebook - e.g., https://l.facebook.com/l.php?u=... and
-//   https://facebook.com/l/..., this should be straightforward, just parsing
-//   the URL out of a parameter
->>>>>>> 5ecf25be
 // * Twitter - this is tricky... it looks like if a tweet body includes a URL,
 //   then the original URL is included in <a title=..., but if a tweet only
 //   includes a media object (e.g., the author deleted the URL after the story
